--- conflicted
+++ resolved
@@ -87,12 +87,7 @@
 
         return self.slack / self.stored[j]
 
-<<<<<<< HEAD
-def nmf(Y, A0, S0, W=None, prox_A=operators.prox_plus, prox_S=operators.prox_plus,
-        proxs_g=None, steps_g=None, Ls=None, slack=0.9, update_order=None, steps_g_update='steps_f', accelerated=False,
-        max_iter=1000, e_rel=1e-3, e_abs=0, traceback=False):
-=======
-def nmf(Y, A0, S0, W=None, prox_A=operators.prox_plus, prox_S=operators.prox_plus, proxs_g=None, steps_g=None, Ls=None, slack=0.9, update_order=None, steps_g_update='steps_f', max_iter=1000, e_rel=1e-3, e_abs=0, traceback=False):
+def nmf(Y, A0, S0, W=None, prox_A=operators.prox_plus, prox_S=operators.prox_plus, proxs_g=None, steps_g=None, Ls=None, slack=0.9, update_order=None, steps_g_update='steps_f', accelerated=False, max_iter=1000, e_rel=1e-3, e_abs=0, traceback=False):
     """Non-negative matrix factorization.
 
     This method solves the NMF problem
@@ -108,7 +103,7 @@
         prox_S: direct projection constraint of S
         proxs_g: list of constraints for A or S for ADMM-type optimization
             [[prox_A_0, prox_A_1...],[prox_S_0, prox_S_1,...]]
-        steps_g: overwrite the default setting for the constrain step sizes
+        steps_g: specific value of step size for proxs_g (experts only!)
         Ls: list of linear operators for the constraint functions proxs_g
             If set, needs to have same format as proxs_g.
             Matrices can be numpy.array, scipy.sparse, or None (for identity).
@@ -116,6 +111,7 @@
             See Steps_AS() for details.
         update_order: list of factor indices in update order
             j=0 -> A, j=1 -> S
+        accelerated: If Nesterov acceleration should be used for A and S
         max_iter: maximum iteration number, irrespective of current residuals
         e_rel: relative error threshold for primal and dual residuals
         e_abs: absolute error threshold for primal and dual residuals
@@ -126,13 +122,13 @@
         A, S, trace: adds utils.Traceback if traceback is True
 
     See also:
-        algorithms.bsdmm for detais on step sizes
+        algorithms.bsdmm for step sizes and update sequences
+        utils.AcceleratedProxF for Nesterov acceleration
 
     Reference:
         Moolekamp & Melchior, 2017 (arXiv:1708.09066)
 
     """
->>>>>>> b2e0ce04
 
     # create stepsize callback, needs max of W
     if W is not None:
@@ -147,8 +143,8 @@
 
     Xs = [A0, S0]
     res = algorithms.bsdmm(Xs, f, steps_f, proxs_g, steps_g=steps_g, Ls=Ls,
-                           update_order=update_order, steps_g_update=steps_g_update, accelerated=accelerated, max_iter=max_iter,
-                           e_rel=e_rel, e_abs=e_abs, traceback=traceback)
+                           update_order=update_order, steps_g_update=steps_g_update, accelerated=accelerated,
+                           max_iter=max_iter, e_rel=e_rel, e_abs=e_abs, traceback=traceback)
 
     if not traceback:
         return res[0], res[1]
