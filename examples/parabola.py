import sys
from functools import partial

import numpy as np

from proxmin import algorithms as pa

def f(x,y):
    """Shifted parabola"""
    return (x-1)**2 + y**2

def grad_fx(x,y):
    """Gradient of f wrt x"""
    return 2*x - 2

def grad_fy(x,y):
    """Gradient of f wrt y"""
    return 2*y

def grad_f(xy):
    """Gradient of f"""
    return np.array([grad_fx(xy[0],xy[1]),grad_fy(xy[0],xy[1])])

def prox_circle(xy, step):
    """Projection onto circle"""
    center = np.array([0,0])
    dxy = xy - center
    radius = 0.5
    # exclude interior of circle
    #if (dxy**2).sum() < radius**2:
    # exclude everything other than perimeter of circle
    if 1:
        phi = np.arctan2(dxy[1], dxy[0])
        return center + radius*np.array([np.cos(phi), np.sin(phi)])
    else:
        return xy

def prox_xline(x, step):
    """Projection onto line in x"""
    if not np.isscalar(x):
        x= x[0]
    if x > 0.5:
        return np.array([0.5])
    else:
        return np.array([x])

def prox_yline(y, step):
    """Projection onto line in y"""
    if not np.isscalar(y):
        y= y[0]
    if y > -0.75:
        return np.array([-0.75])
    else:
        return np.array([y])

def prox_line(xy, step):
    """2D projection onto 2 lines"""
    return np.concatenate((prox_xline(xy[0], step), prox_yline(xy[1], step)))

def prox_lim(xy, step, boundary=None):
    """Proximal projection operator"""
    if boundary == "circle":
        return prox_circle(xy, step)
    if boundary == "line":
        return prox_line(xy, step)
    # default: do nothing
    return xy

def prox_gradf(xy, step):
    """Gradient step"""
    return xy-step*grad_f(xy)

def prox_gradf_lim(xy, step, boundary=None):
    """Forward-backward step: gradient, followed by projection"""
    return prox_lim(prox_gradf(xy,step), step, boundary=boundary)

# for GLMM only: x1 and x2 treated separately
def prox_gradf12(x, step, j=None, Xs=None):
    """1D gradient operatpr for x or y"""
    if j == 0:
        return x - step*grad_fx(Xs[0][0], Xs[1][0])
    if j == 1:
        y = x
        return y - step*grad_fy(Xs[0][0], Xs[1][0])
    raise NotImplementedError

def prox_lim12(xy, step, j=None, Xs=None, boundary=None):
    """1D projection operator"""
    # TODO: split boundary in x1 and x2 and use appropriate operator
    return xy

def steps_f12(j=None, Xs=None):
    """Stepsize for f update given current state of Xs"""
    # Lipschitz const is always 2
    if j==0:
        L = 2
    else:
        L = 2
    slack = 1.
    return slack / L


def plotResults(tr, label, boundary=None):
    import matplotlib.pyplot as plt
    import matplotlib.patches as patches

    lims = -2,2
    x,y = np.meshgrid(np.linspace(lims[0],lims[1],1000), np.linspace(lims[0], lims[1],1000))
    r = f(x,y)
    fig = plt.figure(figsize=(6,6))
    ax = fig.add_subplot(111,aspect='equal')
    ax.contourf(r, 20, extent=(lims[0], lims[1], lims[0], lims[1]), cmap='Reds')

    if tr.N == 1:
        traj = tr["X"]
    else:
        traj = np.dstack([tr["X",j] for j in range(tr.N)])[:,0,:]

    #ax.scatter(traj[:,0], traj[:,1], s=4, c=np.arange(1,len(traj)+1), cmap='Blues_r')
    if tr.offset == 0:
        ax.plot(traj[:,0], traj[:,1], 'b.', markersize=4, ls='-')
    else:
        ax.plot(traj[:tr.offset,0], traj[:tr.offset,1], 'b.', markersize=4, ls='--')
        ax.plot(traj[tr.offset:,0], traj[tr.offset:,1], 'b.', markersize=4, ls='-')

    if boundary is not None:
        if boundary == "circle":
            circ = patches.Circle((0, 0), radius=0.5, fc="none", ec='k', ls='dotted')
            ax.add_artist(circ)
        if boundary == "line":
            ax.plot(lims, [-0.75, -0.75], 'k:')
            ax.plot([0.5,0.5], lims, 'k:')

    ax.scatter(traj[-1][0], traj[-1][1], marker='x', s=30, c='r')
    ax.text(0.05, 0.95, 'it %d: (%.3f, %.3f)' % (tr.it, traj[-1][0], traj[-1][1]),
            transform=ax.transAxes, color='k', ha='left', va='top')
    ax.set_title(label)
    plt.show()

if __name__ == "__main__":
    xy = np.array([-1.,-1.])
<<<<<<< HEAD
    boundary = "line" # "circle"
    max_iter = 1000
=======
    if len(sys.argv)==2:
        boundary = sys.argv[1]
        if boundary not in ["line", "circle"]:
            raise ValueError("Expected either 'line' or 'circle' as an argument")
    else:
        boundary = "line" # "circle"
    max_iter = 100
>>>>>>> cec64abf

    # step sizes and proximal operators for boundary
    step_f = steps_f12()
    prox_g = partial(prox_lim, boundary=boundary)
    prox_gradf_ = partial(prox_gradf_lim, boundary=boundary)
    
    # PGM without boundary
    x, tr = pa.pgm(xy, prox_gradf, step_f, max_iter=max_iter, relax=1, traceback=True)
    plotResults(tr, "PGM no boundary")

    # PGM
    x, tr = pa.pgm(xy, prox_gradf_, step_f, max_iter=max_iter, relax=1, traceback=True)
    plotResults(tr, "PGM", boundary=boundary)

    # APGM
    x, tr = pa.apgm(xy, prox_gradf_, step_f, max_iter=max_iter, traceback=True)
    plotResults(tr, "APGM", boundary=boundary)

    # ADMM
    x, tr = pa.admm(xy, prox_gradf, step_f, prox_g, max_iter=max_iter, traceback=True)
    plotResults(tr, "ADMM", boundary=boundary)

    # SDMM
    M = 2
    proxs_g = [prox_g] * M # using same constraint several, i.e. M, times
    x, tr = pa.sdmm(xy, prox_gradf, step_f, proxs_g, max_iter=max_iter, traceback=True)
<<<<<<< HEAD
    plotResults(tr.history, "SDMM", boundary=boundary)
    
=======
    plotResults(tr, "SDMM", boundary=boundary)

>>>>>>> cec64abf
    # GLMM
    if boundary == "line":
        N = 2
        XY = [np.array([xy[0]]), np.array([xy[1]])]
        M1 = 7
        M2 = 2
        proxs_g = [[prox_xline]*M1, [prox_yline]*M2]
<<<<<<< HEAD
        steps_g = [[step_f * M1 * N]*M1, [step_f * M2 * N]*M2]
        x, tr = pa.glmm(XY, prox_gradf12, steps_f12, proxs_g, steps_g=steps_g, max_iter=max_iter, traceback=True)
        plotResults(tr.history, "GLMM", boundary=boundary)
=======
        x, tr = pa.glmm(XY, prox_gradf12, steps_f12, proxs_g, max_iter=max_iter, traceback=True)
        plotResults(tr, "GLMM", boundary=boundary)
>>>>>>> cec64abf
<|MERGE_RESOLUTION|>--- conflicted
+++ resolved
@@ -139,10 +139,6 @@
 
 if __name__ == "__main__":
     xy = np.array([-1.,-1.])
-<<<<<<< HEAD
-    boundary = "line" # "circle"
-    max_iter = 1000
-=======
     if len(sys.argv)==2:
         boundary = sys.argv[1]
         if boundary not in ["line", "circle"]:
@@ -150,13 +146,12 @@
     else:
         boundary = "line" # "circle"
     max_iter = 100
->>>>>>> cec64abf
 
     # step sizes and proximal operators for boundary
     step_f = steps_f12()
     prox_g = partial(prox_lim, boundary=boundary)
     prox_gradf_ = partial(prox_gradf_lim, boundary=boundary)
-    
+
     # PGM without boundary
     x, tr = pa.pgm(xy, prox_gradf, step_f, max_iter=max_iter, relax=1, traceback=True)
     plotResults(tr, "PGM no boundary")
@@ -177,13 +172,8 @@
     M = 2
     proxs_g = [prox_g] * M # using same constraint several, i.e. M, times
     x, tr = pa.sdmm(xy, prox_gradf, step_f, proxs_g, max_iter=max_iter, traceback=True)
-<<<<<<< HEAD
-    plotResults(tr.history, "SDMM", boundary=boundary)
-    
-=======
     plotResults(tr, "SDMM", boundary=boundary)
 
->>>>>>> cec64abf
     # GLMM
     if boundary == "line":
         N = 2
@@ -191,11 +181,5 @@
         M1 = 7
         M2 = 2
         proxs_g = [[prox_xline]*M1, [prox_yline]*M2]
-<<<<<<< HEAD
-        steps_g = [[step_f * M1 * N]*M1, [step_f * M2 * N]*M2]
-        x, tr = pa.glmm(XY, prox_gradf12, steps_f12, proxs_g, steps_g=steps_g, max_iter=max_iter, traceback=True)
-        plotResults(tr.history, "GLMM", boundary=boundary)
-=======
         x, tr = pa.glmm(XY, prox_gradf12, steps_f12, proxs_g, max_iter=max_iter, traceback=True)
-        plotResults(tr, "GLMM", boundary=boundary)
->>>>>>> cec64abf
+        plotResults(tr, "GLMM", boundary=boundary)