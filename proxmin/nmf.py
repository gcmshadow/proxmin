--- conflicted
+++ resolved
@@ -34,11 +34,7 @@
         return prox_likelihood_S(X, step, A=Xs[0], Y=Y, prox_g=prox_S, W=W)
 
 class Steps_AS:
-<<<<<<< HEAD
-    def __init__(self, slack=0.9, Wmax=1):
-=======
     def __init__(self, slack=0.9, Wmax=1, max_stride=100, update_order=None):
->>>>>>> 026331db
         """Helper class to compute the Lipschitz constants of grad f.
 
         Because the spectral norm is expensive to compute, it will only update
@@ -92,37 +88,24 @@
         return self.slack / self.stored[j]
 
 def nmf(Y, A0, S0, W=None, prox_A=operators.prox_plus, prox_S=operators.prox_plus,
-<<<<<<< HEAD
-        proxs_g=None, steps_g=None, Ls=None, update_order=None, accelerated=False, steps_g_update='steps_f', slack=1, max_iter=1000, e_rel=1e-3, traceback=False):
-=======
-        proxs_g=None, steps_g=None, Ls=None, slack=0.9, update_order=None, steps_g_update='steps_f',
+        proxs_g=None, steps_g=None, Ls=None, slack=0.9, update_order=None, steps_g_update='steps_f', accelerated=False,
         max_iter=1000, e_rel=1e-3, e_abs=0, traceback=False):
->>>>>>> 026331db
 
     # create stepsize callback, needs max of W
     if W is not None:
         Wmax = W.max()
     else:
         W = Wmax = 1
-<<<<<<< HEAD
-    steps_f = Steps_AS(Wmax=Wmax, slack=slack)
-=======
     steps_f = Steps_AS(Wmax=Wmax, slack=slack, update_order=update_order)
->>>>>>> 026331db
 
     # gradient step, followed by direct application of prox_S or prox_A
     from functools import partial
     f = partial(prox_likelihood, Y=Y, W=W, prox_S=prox_S, prox_A=prox_A)
 
     Xs = [A0, S0]
-<<<<<<< HEAD
-    res = algorithms.glmm(Xs, f, steps_f, proxs_g, steps_g=steps_g, Ls=Ls,
-                          update_order=update_order, steps_g_update=steps_g_update, accelerated=accelerated, max_iter=max_iter, e_rel=e_rel, traceback=traceback)
-=======
     res = algorithms.bsdmm(Xs, f, steps_f, proxs_g, steps_g=steps_g, Ls=Ls,
-                           update_order=update_order, steps_g_update=steps_g_update, max_iter=max_iter,
+                           update_order=update_order, steps_g_update=steps_g_update, accelerated=accelerated, max_iter=max_iter,
                            e_rel=e_rel, e_abs=e_abs, traceback=traceback)
->>>>>>> 026331db
 
     if not traceback:
         return res[0], res[1]
