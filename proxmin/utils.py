--- conflicted
+++ resolved
@@ -168,21 +168,11 @@
             errors.append(e)
         return convergence, errors
     else:
-<<<<<<< HEAD
-        # compute prime residual rk and dual residual sk
-        R = LX - Z_
-        S = -step_f/step_g * L.T.dot(Z_ - Z)
-        e_pri2, e_dual2 = get_variable_errors(L, LX, Z_, U, e_rel)
-        lR2 = l2sq(R)
-        lS2 = l2sq(S)
-        convergence = (lR2 <= e_pri2 or np.isclose(lR2, e_pri2, atol=e_rel**2)) & (lS2 <= e_dual2 or np.isclose(lS2, e_dual2, atol=e_rel**2))
-=======
         # check convergence of prime residual R and dual residual S
         e_pri2, e_dual2 = get_variable_errors(L, LX, Z, U, e_rel)
         lR2 = l2sq(R)
         lS2 = l2sq(S)
         convergence = (lR2 <= e_pri2 or np.isclose(lR2, e_pri2, atol=e_rel**2)) and (lS2 <= e_dual2 or np.isclose(lS2, e_dual2, atol=e_rel**2))
->>>>>>> 528f70f5
         return convergence, (e_pri2, e_dual2, lR2, lS2)
 
 def check_convergence(it, newX, oldX, e_rel, min_iter=10, history=False, **kwargs):
